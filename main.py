--- conflicted
+++ resolved
@@ -42,11 +42,7 @@
     # Initialize webcam
     # webcam 0 = iphone continuity camera
     # webcam 1 = mac camera
-<<<<<<< HEAD
     cap = cv2.VideoCapture(0)
-=======
-    cap = cv2.VideoCapture(1)
->>>>>>> 78480a8d
     
     if not cap.isOpened():
         print("Error: Could not open webcam.")
@@ -76,20 +72,12 @@
     
     # Initialize gesture detectors
     gesture_detectors = {
-<<<<<<< HEAD
         'shield': ShieldDetector(),         # Left hand: shield block
         'inventory': InventoryDetector(),   # Left hand: inventory open
         'cursor_control': CursorControlDetector(),  # Right hand: menu cursor control
         'mining': MiningDetector(),         # FIXME: Right hand: mining / attacking
         'placing': PlacingDetector(),       # TODO: Right hand: placing / using items
         'movement': MovementDetector(),     # TODO: Locomotion
-=======
-        'shield': ShieldDetector(),      # Left hand: shield block
-        'inventory': InventoryDetector(), # Left hand: inventory open
-        'mining': MiningDetector(),      # Right hand: mining / attacking
-        'placing': PlacingDetector(),    # Right hand: placing / using items
-        'movement': MovementDetector(),  # TODO: Locomotion
->>>>>>> 78480a8d
     }
     enabled_count = sum(1 for detector in gesture_detectors.values() if detector.is_enabled())
     print(f"✓ {enabled_count} gesture detector(s) enabled / {len(gesture_detectors)} total initialized")
